from dataclasses import InitVar, dataclass
import re
from typing import ClassVar, Optional, Union

import ibis
from ibis.expr.types import AnyColumn, AnyScalar, TableExpr, ValueExpr
from pandas import Series
from lark import Tree


@dataclass(unsafe_hash=True)
class Table:
    value: InitVar[TableExpr]
    name: str
    alias: str = ""

    def __post_init__(self, value: TableExpr):
        self._value = value

    def get_table_expr(self) -> TableExpr:
        return self._value

    def get_ibis_columns(self):
        return self._value.get_columns(self.column_names)

    def get_alias_else_name(self):
        if self.alias:
            return self.alias
        return self.name

    @property
    def column_names(self):
        return self._value.columns


@dataclass
class Value:
    """
    Parent class for expression_count and columns
    """

    value: AnyColumn
    alias: str = ""
    typename: str = ""

    def __post_init__(self):
        self.final_name = self.alias

    def get_value_repr(self):
        string_type = str(type(self.value))
        ibis_repr = ""
        if isinstance(self.value, ValueExpr):
            match = re.match(
                r"<class 'ibis\.expr\.types\.(?P<ibis_type>\w+)'>", string_type
            )
            if match:
                ibis_repr = match.group("ibis_type")
        if ibis_repr:
            return "Ibis" + ibis_repr + "()"
        return self.value

    def __repr__(self):
        print_value = self.get_value_repr()

        display = (
            f"{type(self).__name__}(final_name={self.final_name}, value={print_value}"
        )
        if self.alias:
            display += f", alias={self.alias}"
        if self.typename:
            display += f", type={self.typename}"
        return display

    def __add__(self, other):
        return Expression(
            value=self.value + self.get_other_value(other), alias=self.alias,
        )

    def __sub__(self, other):
        return Expression(
            value=self.value - self.get_other_value(other), alias=self.alias,
        )

    def __mul__(self, other):
        return Expression(
            value=self.value * self.get_other_value(other), alias=self.alias,
        )

    def __truediv__(self, other):
        return Expression(
            value=self.value / self.get_other_value(other), alias=self.alias,
        )

    def get_table(self):
        """
        Returns the table of the current value
        :return:
        """
        pass

    def get_name(self) -> str:
        """
        Returns the name of the current value
        :return:
        """
        if self.alias:
            return self.alias
        return self.final_name

    def get_value(self):
        """
        Returns the value of the object
        :return:
        """
        return self.value

    @staticmethod
    def get_other_value(other):
        """
        Return the appropriate value based on the type of other
        :param other:
        :return:
        """
        if isinstance(other, Value):
            return other.get_value()
        return other

    def set_alias(self, alias):
        """
        Sets the alias and final name for the value object
        :param alias:
        :return:
        """
        self.alias = alias
        self.final_name = alias

    def set_type(self, type_name: str):
        self.value = self.value.cast(type_name)

    def __gt__(self, other):
        if isinstance(other, Value):
            return self.value > other.value
        return self.value > other

    def __lt__(self, other):
        if isinstance(other, Value):
            return self.value < other.value
        return self.value < other

    def __ge__(self, other):
        if isinstance(other, Value):
            return self.value >= other.value
        return self.value >= other

    def __le__(self, other):
        if isinstance(other, Value):
            return self.value <= other.value
        return self.value <= other

    def __ne__(self, other):
        if isinstance(other, Value):
            return self.value != other.value
        return self.value != other

    def __or__(self, other):
        if isinstance(other, Value):
            return self.value | other.value
        return self.value | other

    def __and__(self, other):
        if isinstance(other, Value):
            return self.value & other.value
        return self.value & other


@dataclass
class Literal(Value):
    """
    Stores literal data
    """

    literal_count: ClassVar[int] = 0

    def __post_init__(self):
        super().__post_init__()
        if not self.alias:
            self.alias = f"_literal{self.literal_count}"
            type(self).literal_count += 1
        self.to_ibis_literal()

    def to_ibis_literal(self):
        if not isinstance(self.value, ValueExpr):
            self.value = ibis.literal(self.value)

    def __repr__(self):
        return super().__repr__() + ")"

    @classmethod
    def reset_literal_count(cls):
        cls.literal_count = 0


@dataclass
class Number(Literal):
    """
    Stores numerical data
    """

    pass


@dataclass
class String(Literal):
    """
    Store information about a string literal
    """

    pass


@dataclass
class Date(Literal):
    """
    Store information about a date literal
    """

    pass


@dataclass
class Bool(Literal):
    """
    Store information about a date literal
    """

    pass


@dataclass
class DerivedColumn(Value):
    """
    Base class for expressions and aggregates
    """

    expression_count: ClassVar[int] = 0
    function: str = ""

    def __post_init__(self):
        if self.alias:
            self.final_name = self.alias
        else:
            if isinstance(self.value, (Series, Column)) or isinstance(
                self, (Aggregate, Expression)
            ):
                self.final_name = f"_col{self.expression_count}"
                self.alias = self.final_name
                DerivedColumn.increment_expression_count()
            else:
                self.final_name = str(self.value)

    def __repr__(self):
        display = super().__repr__()
        if self.function:
            display += f", function={self.function}"
        return display + ")"

    @classmethod
    def increment_expression_count(cls):
        cls.expression_count += 1

    @classmethod
    def reset_expression_count(cls):
        cls.expression_count = 0


@dataclass
class Expression(DerivedColumn):
    """
    Store information about an sql_object
    """

    def get_name(self) -> str:
        return self.alias


@dataclass
class Column(Value):
    """
    Store information about columns
    """

    value: AnyColumn = None
    name: str = ""

    def __post_init__(self):
        if self.alias:
            self.final_name = self.alias
        else:
            self.final_name = self.name
        self._table: Optional[Table] = None

    def __repr__(self):
        display = Value.__repr__(self)
        display += f", name={self.name}"
        display += f", table={self._table}"
        return display + ")"

    def __eq__(self, other):
        other = self.get_other_value(other)
        return self.value == other

    def __gt__(self, other):
        other = self.get_other_value(other)
        return self.value > other

    def __lt__(self, other):
        other = self.get_other_value(other)
        return self.value < other

    def __ge__(self, other):
        other = self.get_other_value(other)
        return self.value >= other

    def __le__(self, other):
        other = self.get_other_value(other)
        return self.value <= other

    def get_table(self):
        return self._table

    def set_table(self, table: Table):
        self._table = table

    def desc(self):
        self.value = ibis.desc(self.value)
        return self


@dataclass
class CountStar(Column):
    name = "*"
    alias: str = "*"


class Aggregate(DerivedColumn):
    """
    Store information about aggregations
    """

    def __init__(self, value: Union[AnyScalar, CountStar], alias="", typename=""):
        super().__init__(value, alias, typename)


@dataclass
class GroupByColumn(Column):
    group_by_name: str = ""

    @classmethod
    def from_column_type(cls, column: Column):
        return cls(
            name=column.name,
            group_by_name=column.name,
            alias=column.alias,
            typename=column.typename,
            value=column.value,
        )

    def set_ibis_name_to_name(self):
        self.value = self.value.name(self.get_name())


@dataclass
class Subquery(Table):
    """
    Wrapper for subqueries
    """

    def __post_init__(self, value: TableExpr):
        self._value = value
        self.alias = self.name


@dataclass
class JoinBase:
<<<<<<< HEAD
    def __init__(
        self, left_table: Table, right_table: Table, join_type: str,
    ):
        self.left_table: Table = left_table
        self.right_table: Table = right_table
        self.join_type: str = join_type

    def __repr__(self):
        return (
            f"{type(self).__name__}(left={self.left_table}, right="
            f"{self.right_table}, type={self.join_type})"
        )
=======
    left_table: Table
    right_table: Table
    join_type: str
>>>>>>> 7197c65b


@dataclass
class Join(JoinBase):
    """
    Wrapper for join related info
    """

<<<<<<< HEAD
    def __init__(
        self,
        left_table: Table,
        right_table: Table,
        join_type: str,
        join_condition: Tree,
    ):
        super().__init__(left_table, right_table, join_type)
        self.join_condition = join_condition
=======
    left_on: str
    right_on: str
>>>>>>> 7197c65b


@dataclass
class CrossJoin(JoinBase):
<<<<<<< HEAD
    def __init__(
        self, left_table: Table, right_table: Table,
    ):
        super().__init__(left_table, right_table, "cross")
=======
    join_type: str = "cross"
>>>>>>> 7197c65b
<|MERGE_RESOLUTION|>--- conflicted
+++ resolved
@@ -4,8 +4,8 @@
 
 import ibis
 from ibis.expr.types import AnyColumn, AnyScalar, TableExpr, ValueExpr
+from lark import Tree
 from pandas import Series
-from lark import Tree
 
 
 @dataclass(unsafe_hash=True)
@@ -17,7 +17,7 @@
     def __post_init__(self, value: TableExpr):
         self._value = value
 
-    def get_table_expr(self) -> TableExpr:
+    def get_table_expr(self):
         return self._value
 
     def get_ibis_columns(self):
@@ -73,22 +73,26 @@
 
     def __add__(self, other):
         return Expression(
-            value=self.value + self.get_other_value(other), alias=self.alias,
+            value=self.value + self.get_other_value(other),
+            alias=self.alias,
         )
 
     def __sub__(self, other):
         return Expression(
-            value=self.value - self.get_other_value(other), alias=self.alias,
+            value=self.value - self.get_other_value(other),
+            alias=self.alias,
         )
 
     def __mul__(self, other):
         return Expression(
-            value=self.value * self.get_other_value(other), alias=self.alias,
+            value=self.value * self.get_other_value(other),
+            alias=self.alias,
         )
 
     def __truediv__(self, other):
         return Expression(
-            value=self.value / self.get_other_value(other), alias=self.alias,
+            value=self.value / self.get_other_value(other),
+            alias=self.alias,
         )
 
     def get_table(self):
@@ -382,24 +386,9 @@
 
 @dataclass
 class JoinBase:
-<<<<<<< HEAD
-    def __init__(
-        self, left_table: Table, right_table: Table, join_type: str,
-    ):
-        self.left_table: Table = left_table
-        self.right_table: Table = right_table
-        self.join_type: str = join_type
-
-    def __repr__(self):
-        return (
-            f"{type(self).__name__}(left={self.left_table}, right="
-            f"{self.right_table}, type={self.join_type})"
-        )
-=======
     left_table: Table
     right_table: Table
     join_type: str
->>>>>>> 7197c65b
 
 
 @dataclass
@@ -408,29 +397,9 @@
     Wrapper for join related info
     """
 
-<<<<<<< HEAD
-    def __init__(
-        self,
-        left_table: Table,
-        right_table: Table,
-        join_type: str,
-        join_condition: Tree,
-    ):
-        super().__init__(left_table, right_table, join_type)
-        self.join_condition = join_condition
-=======
-    left_on: str
-    right_on: str
->>>>>>> 7197c65b
+    join_condition: Tree
 
 
 @dataclass
 class CrossJoin(JoinBase):
-<<<<<<< HEAD
-    def __init__(
-        self, left_table: Table, right_table: Table,
-    ):
-        super().__init__(left_table, right_table, "cross")
-=======
-    join_type: str = "cross"
->>>>>>> 7197c65b
+    join_type: str = "cross"